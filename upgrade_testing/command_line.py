--- conflicted
+++ resolved
@@ -132,24 +132,12 @@
     """
     # we can change 'test_source_retriever' so that it uses the testurn_files
     # and doesn't need to worry about cleanup.
-<<<<<<< HEAD
-
     adt_run_command = get_adt_run_command(
-        testsuite.provisioning.backend,
+        testsuite.provisioning,
         testrun_files,
         output_dir,
     )
     subprocess.check_call(adt_run_command)
-=======
-    with test_source_retriever(testsuite.test_source) as test_source_dir:
-        adt_run_command = get_adt_run_command(
-            testsuite.provisioning,
-            testrun_files,
-            test_source_dir,
-            output_dir,
-        )
-        subprocess.check_call(adt_run_command)
->>>>>>> 6ed0539a
 
 
 def get_adt_run_command(
